--- conflicted
+++ resolved
@@ -23,17 +23,15 @@
     .PARAMETER AllowClobber
         Allow installation of modules that clobber existing commands.  Defaults to $True
 
-<<<<<<< HEAD
     .PARAMETER AcceptLicense
         Accepts the license agreement during installation. Defaults to $True
-=======
+        
     .PARAMETER AllowPrerelease
         If specified, allow for prerelease. Defaults to $false
 
         If specified along with version 'latest', a prerelease will be selected if it is the latest version
 
         Sorting assumes you name prereleases appropriately (i.e. alpha < beta < gamma)
->>>>>>> 0f912a46
 
     .PARAMETER Import
         If specified, import the module in the global scope
@@ -105,11 +103,9 @@
 
     [bool]$AllowClobber = $True,
 
-<<<<<<< HEAD
     [bool]$AcceptLicense = $True,
-=======
+
     [bool]$AllowPrerelease,
->>>>>>> 0f912a46
 
     [switch]$Import,
 
@@ -174,11 +170,8 @@
     Name               = $Name
     SkipPublisherCheck = $SkipPublisherCheck
     AllowClobber       = $AllowClobber
-<<<<<<< HEAD
     AcceptLicense      = $AcceptLicense
-=======
     AllowPrerelease    = $AllowPrerelease
->>>>>>> 0f912a46
     Verbose            = $VerbosePreference
     Force              = $True
 }
